--- conflicted
+++ resolved
@@ -2,31 +2,19 @@
 
   <PropertyGroup>
     <TargetFramework>netstandard2.0</TargetFramework>
-<<<<<<< HEAD
-    <Version>0.5.3</Version>
-=======
-    <Version>0.5.5-alpha2</Version>
->>>>>>> 9f06946d
+    <Version>0.5.6-alpha1</Version>
     <Company>World-Direct eBusiness solutions GmbH</Company>
-    <Copyright>2020</Copyright>
+    <Copyright>2021</Copyright>
     <PackageLicenseFile>LICENSE</PackageLicenseFile>
     <PackageIcon>packageIcon.png</PackageIcon>
     <RepositoryUrl>https://github.com/world-direct/CoAP.NET</RepositoryUrl>
-<<<<<<< HEAD
-    <Description>
-        Changelog:
-        v0.5.1: Bugfix request timeout blockwise
-        v0.5.2: Bugfix Logmanager
-        v0.5.3: Added optional progress report on PutAsync
-    </Description>
-=======
     <Description>Changelog:
+        v0.5.6: Add progress reporting on long running Put
         v0.5.5: Bugfix Stackoverflow
         v0.5.4: Disabled logging
         v0.5.3: ?
         v0.5.2: Bugfix Logmanager
         v0.5.1: Bugfix request timeout blockwise</Description>
->>>>>>> 9f06946d
   </PropertyGroup>
   <PropertyGroup>
     <IncludeSymbols>true</IncludeSymbols>
